--- conflicted
+++ resolved
@@ -1,757 +1,752 @@
-# GUI Application automation and testing library
-# Copyright (C) 2015 Intel Corporation
-# Copyright (C) 2015 airelil
-# Copyright (C) 2010 Mark Mc Mahon
-#
-# This library is free software; you can redistribute it and/or
-# modify it under the terms of the GNU Lesser General Public License
-# as published by the Free Software Foundation; either version 2.1
-# of the License, or (at your option) any later version.
-#
-# This library is distributed in the hope that it will be useful,
-# but WITHOUT ANY WARRANTY; without even the implied warranty of
-# MERCHANTABILITY or FITNESS FOR A PARTICULAR PURPOSE.
-# See the GNU Lesser General Public License for more details.
-#
-# You should have received a copy of the GNU Lesser General Public
-# License along with this library; if not, write to the
-#    Free Software Foundation, Inc.,
-#    59 Temple Place,
-#    Suite 330,
-#    Boston, MA 02111-1307 USA
-
-"Tests various standard windows controls"
-from __future__ import unicode_literals
-
-# pylint:  disable-msg=W0212,F0401,R0904
-
-import os, sys
-import codecs
-import unittest
-sys.path.append(".")
-from pywinauto import xml_helpers, win32defines
-from pywinauto.sysinfo import is_x64_Python, is_x64_OS
-from pywinauto.application import Application
-from pywinauto import backend
-
-# following imports are not required for the tests
-# but are useful for debugging
-#import pprint
-
-from pywinauto.timings import Timings
-
-def _set_timings_fast():
-    """Set Timings.Fast() and some slower settings for reliability"""
-    Timings.Fast()
-    Timings.window_find_timeout = 3
-    Timings.closeclick_dialog_close_wait = 2.
-
-mfc_samples_folder = os.path.join(
-    os.path.dirname(__file__), r"..\..\apps\MFC_samples")
-MFC_tutorial_folder = os.path.join(
-    os.path.dirname(__file__), r"..\..\apps\MFC_tutorial")
-
-if is_x64_Python():
-    mfc_samples_folder = os.path.join(mfc_samples_folder, 'x64')
-    MFC_tutorial_folder = os.path.join(MFC_tutorial_folder, 'x64')
-
-
-class ButtonTestCases(unittest.TestCase):
-
-    """Unit tests for the ButtonWrapper class"""
-
-    def setUp(self):
-        """Set some data and ensure the application is in the state we want"""
-        _set_timings_fast()
-
-        self.app = Application()
-        self.app = self.app.Start(os.path.join(mfc_samples_folder, u"CmnCtrl1.exe"))
-
-        self.app.Common_Controls_Sample.TabControl.Select("CDateTimeCtrl")
-
-        self.ctrl = self.app.Common_Controls_Sample
-
-    def tearDown(self):
-        """Close the application after tests"""
-        self.app.kill_()
-
-    def testGetProperties(self):
-        """Test getting the properties for the button control"""
-        props = self.ctrl.Button2.GetProperties()
-
-        self.assertEquals(
-            "Button", props['friendly_class_name'])
-
-        self.assertEquals(
-            self.ctrl.Button2.texts(), props['texts'])
-
-        for prop_name in props:
-            self.assertEquals(
-                getattr(self.ctrl.Button2, prop_name)(), props[prop_name])
-
-    def test_NeedsImageProp(self):
-        """Test whether an image needs to be saved with the properties"""
-        self.assertEquals(self.ctrl.OKButton._needs_image_prop, True)
-        self.assertEquals('image' in self.ctrl.OKButton.GetProperties(), True)
-
-    def testFriendlyClass(self):
-        """Test the friendly_class_name method"""
-        self.assertEquals(self.ctrl.Button2.friendly_class_name(), "Button")
-        self.assertEquals(self.ctrl.RadioButton2.friendly_class_name(), "RadioButton")
-
-    def testCheckUncheck(self):
-        """Test unchecking a control"""
-        self.ctrl.RadioButton2.Check()
-        self.assertEquals(self.ctrl.RadioButton2.GetCheckState(), 1)
-        self.ctrl.RadioButton2.UnCheck()
-        self.assertEquals(self.ctrl.RadioButton2.GetCheckState(), 0)
-
-    def testGetCheckState_unchecked(self):
-        """Test whether the control is unchecked"""
-        self.assertEquals(self.ctrl.RadioButton.GetCheckState(), 0)
-
-    def testGetCheckState_checked(self):
-        """Test whether the control is checked"""
-        self.ctrl.RadioButton2.Check()
-        self.assertEquals(self.ctrl.RadioButton2.GetCheckState(), 1)
-
-#    def testGetCheckState_indeterminate(self):
-#        "indeterminate"
-#        self.calc.Inv.SetCheckIndeterminate()
-#        self.assertEquals(self.calc.Inv.GetCheckState(), 0)
-
-    def testClick(self):
-        """Test clicking on buttons"""
-        self.ctrl.RadioButton2.Click()  # DTS_SHORTDATEFORMAT
-        self.ctrl.RadioButton.Click()  # DTS_TIMEFORMAT
-        self.ctrl.RadioButton3.Click()  # DTS_LONGDATEFORMAT
-        self.assertEquals(self.ctrl.RadioButton3.GetCheckState(), 1)
-
-    def testIsSelected(self):
-        """Test whether the control is selected or not"""
-        # Todo - I need to find an application where a button can be
-        # selected - I don't see one in Calc at least :)
-        self.assertEquals(self.ctrl.RadioButton.GetCheckState(), 0)
-
-        self.ctrl.RadioButton.Click()
-
-        self.assertEquals(self.ctrl.RadioButton.GetCheckState(), 1)
-
-
-class CheckBoxTests(unittest.TestCase):
-
-    """Unit tests for the CheckBox specific methods of the ButtonWrapper class"""
-
-    def setUp(self):
-        """Set some data and ensure the application is in the state we want"""
-        _set_timings_fast()
-
-        self.app = Application()
-        self.app.start(os.path.join(mfc_samples_folder, u"CmnCtrl1.exe"))
-
-        self.dlg = self.app.Common_Controls_Sample
-        self.tree = self.dlg.TreeView.WrapperObject()
-
-    def tearDown(self):
-        "Close the application after tests"
-        self.app.kill_()
-
-    def testCheckUncheckByClick(self):
-        "test for CheckByClick and UncheckByClick"
-        self.dlg.TVS_HASLINES.CheckByClick()
-        self.assertEquals(self.dlg.TVS_HASLINES.GetCheckState(), win32defines.BST_CHECKED)
-        self.assertEquals(self.tree.HasStyle(win32defines.TVS_HASLINES), True)
-
-        self.dlg.TVS_HASLINES.CheckByClick() # make sure it doesn't uncheck the box unexpectedly
-        self.assertEquals(self.dlg.TVS_HASLINES.GetCheckState(), win32defines.BST_CHECKED)
-
-        self.dlg.TVS_HASLINES.UncheckByClick()
-        self.assertEquals(self.dlg.TVS_HASLINES.GetCheckState(), win32defines.BST_UNCHECKED)
-        self.assertEquals(self.tree.HasStyle(win32defines.TVS_HASLINES), False)
-
-        self.dlg.TVS_HASLINES.UncheckByClick() # make sure it doesn't check the box unexpectedly
-        self.assertEquals(self.dlg.TVS_HASLINES.GetCheckState(), win32defines.BST_UNCHECKED)
-
-    def testCheckUncheckByClickInput(self):
-        "test for CheckByClickInput and UncheckByClickInput"
-        self.dlg.TVS_HASLINES.CheckByClickInput()
-        self.assertEquals(self.dlg.TVS_HASLINES.GetCheckState(), win32defines.BST_CHECKED)
-        self.assertEquals(self.tree.HasStyle(win32defines.TVS_HASLINES), True)
-
-        self.dlg.TVS_HASLINES.CheckByClickInput() # make sure it doesn't uncheck the box unexpectedly
-        self.assertEquals(self.dlg.TVS_HASLINES.GetCheckState(), win32defines.BST_CHECKED)
-
-        self.dlg.TVS_HASLINES.UncheckByClickInput()
-        self.assertEquals(self.dlg.TVS_HASLINES.GetCheckState(), win32defines.BST_UNCHECKED)
-        self.assertEquals(self.tree.HasStyle(win32defines.TVS_HASLINES), False)
-
-        self.dlg.TVS_HASLINES.UncheckByClickInput() # make sure it doesn't check the box unexpectedly
-        self.assertEquals(self.dlg.TVS_HASLINES.GetCheckState(), win32defines.BST_UNCHECKED)
-
-    def testSetCheckIndeterminate(self):
-        "test for SetCheckIndeterminate"
-        self.dlg.TVS_HASLINES.SetCheckIndeterminate()
-        self.assertEquals(self.dlg.TVS_HASLINES.GetCheckState(), win32defines.BST_CHECKED)
-        # TODO: find an application with the check box that supports indeterminate state (gray-checked)
-
-
-class ButtonOwnerdrawTestCases(unittest.TestCase):
-
-    """Unit tests for the ButtonWrapper(ownerdraw button)"""
-
-    def setUp(self):
-        """Start the sample application. Open a tab with ownerdraw button."""
-        _set_timings_fast()
-
-        self.app = Application().Start(os.path.join(mfc_samples_folder, u"CmnCtrl3.exe"))
-        # open the needed tab
-        self.app.active_().TabControl.Select(1)
-
-    def tearDown(self):
-
-        """Close the application after tests"""
-
-        self.app.kill_()
-
-    def test_NeedsImageProp(self):
-
-        """test whether an image needs to be saved with the properties"""
-
-        active_window = self.app.active_()
-        self.assertEquals(active_window.Button2._needs_image_prop, True)
-        self.assertEquals('image' in active_window.Button2.GetProperties(), True)
-        #self.assertIn('image', active_window.Button2.GetProperties())
-        # assertIn and assertNotIn are not supported in Python 2.6
-
-
-class ComboBoxTestCases(unittest.TestCase):
-
-    """Unit tests for the ComboBoxWrapper class"""
-
-    def setUp(self):
-        """Set some data and ensure the application is in the state we want"""
-        _set_timings_fast()
-
-        self.app = Application()
-        self.app.start(os.path.join(mfc_samples_folder, u"CmnCtrl2.exe"))
-        self.app.Common_Controls_Sample.TabControl.Select("CSpinButtonCtrl")
-
-        self.ctrl = self.app.Common_Controls_Sample.AlignmentComboBox.WrapperObject()
-
-    def tearDown(self):
-        "Close the application after tests"
-        self.app.kill_()
-
-    def testGetProperties(self):
-        "Test getting the properties for the combobox control"
-        props = self.ctrl.GetProperties()
-
-        self.assertEquals(
-            "ComboBox", props['friendly_class_name'])
-
-        self.assertEquals(
-            self.ctrl.texts(), props['texts'])
-
-        for prop_name in props:
-            self.assertEquals(
-                getattr(self.ctrl, prop_name)(), props[prop_name])
-
-    def testItemCount(self):
-        "Test that ItemCount returns the correct number of items"
-        self.assertEquals(self.ctrl.ItemCount(), 3)
-
-    def testDroppedRect(self):
-        "Test that the dropped rect is correct"
-        rect = self.ctrl.DroppedRect()
-        #import pdb;pdb.set_trace()
-        self.assertEquals(rect.left, 0)
-        self.assertEquals(rect.top, 0)
-        self.assertEquals(rect.right, self.ctrl.ClientRect().right)
-        self.assertEquals(rect.bottom, self.ctrl.rectangle().height() + 48)
-
-    def testSelectedIndex(self):
-        "That the control returns the correct index for the selected item"
-        self.ctrl.Select(1)
-        self.assertEquals(self.ctrl.SelectedIndex(), 1)
-        #self.assertEquals(self.ctrl.texts()[3], self.app.Font.Edit2.texts()[1])
-
-    def testSelect_negative(self):
-        "Test that the Select method correctly handles negative indices"
-        self.ctrl.Select(-1)
-        self.assertEquals(self.ctrl.SelectedIndex(), 2)
-
-    def testSelect_toohigh(self):
-        "Test that the Select correctly raises if the item is too high"
-        self.assertRaises(IndexError, self.ctrl.Select, 211)
-
-    def testSelect_string(self):
-        "Test that we can select based on a string"
-        self.ctrl.Select(0)
-        self.assertEquals(self.ctrl.SelectedIndex(), 0)
-        self.ctrl.Select("Left (UDS_ALIGNLEFT)")
-        self.assertEquals(self.ctrl.SelectedIndex(), 1)
-        self.assertEquals(self.ctrl.SelectedText(), "Left (UDS_ALIGNLEFT)")
-
-        # now do it with a typo
-        self.assertRaises(ValueError, self.ctrl.Select, "Right (UDS_ALIGNRIGT)")
-
-    def testSelect_simpleCombo(self):
-        "Test selection for a simple combo"
-        self.app.Common_Controls_Sample.OrientationComboBox.Select(0)
-        self.assertEquals(self.app.Common_Controls_Sample.OrientationComboBox.SelectedIndex(), 0)
-        self.app.Common_Controls_Sample.OrientationComboBox.Select(1)
-        self.assertEquals(self.app.Common_Controls_Sample.OrientationComboBox.SelectedIndex(), 1)
-
-    def testItemData(self):
-        "Test that it doesn't raise"
-        self.ctrl.ItemData(0)
-        self.ctrl.ItemData(1)
-        self.ctrl.ItemData("Right (UDS_ALIGNRIGHT)")
-        self.ctrl.ItemData(self.ctrl.ItemCount() - 1)
-
-
-class ListBoxTestCases(unittest.TestCase):
-
-    """Unit tests for the ListBoxWrapper class"""
-
-    def setUp(self):
-        """Set some data and ensure the application is in the state we want"""
-        _set_timings_fast()
-
-        self.app = Application()
-
-        app_path = os.path.join(MFC_tutorial_folder, "MFC_Tutorial9.exe")
-        self.app.start(app_path)
-
-        self.dlg = self.app.MFC_Tutorial9
-        self.dlg.Wait('ready', timeout=20)
-        self.dlg.TypeYourTextEdit.type_keys('qqq')
-        self.dlg.Add.Click()
-
-        self.dlg.TypeYourTextEdit.Select()
-        self.dlg.TypeYourTextEdit.type_keys('123')
-        self.dlg.Add.Click()
-
-        self.dlg.TypeYourTextEdit.Select()
-        self.dlg.TypeYourTextEdit.type_keys('third item', with_spaces=True)
-        self.dlg.Add.Click()
-
-        self.ctrl = self.dlg.ListBox.WrapperObject()
-
-    def tearDown(self):
-        "Close the application after tests"
-
-        #self.dlg.Cancel.Click()
-
-        # close the application
-        self.app.kill_()
-
-    def testGetProperties(self):
-        "Test getting the properties for the list box control"
-        props = self.ctrl.GetProperties()
-
-        self.assertEquals(
-            "ListBox", props['friendly_class_name'])
-
-        self.assertEquals(
-            self.ctrl.texts(), props['texts'])
-
-        for prop_name in props:
-            self.assertEquals(
-                getattr(self.ctrl, prop_name)(), props[prop_name])
-
-    def testItemCount(self):
-        "test that the count of items is correct"
-        self.assertEquals(self.ctrl.ItemCount(), 3)
-
-    def testItemData(self):
-        "For the moment - just test that it does not raise"
-        self.ctrl.ItemData(1)
-        self.ctrl.ItemData(self.ctrl.ItemCount() - 1)
-
-    def testSelectedIndices(self):
-        "test that the selected indices are correct"
-        self.assertEquals(self.ctrl.SelectedIndices(), (-1,))
-        self.ctrl.Select(2)
-        self.assertEquals(self.ctrl.SelectedIndices(), (2, ))
-
-        self.assertTrue(type(self.ctrl.SelectedIndices()) == tuple)
-
-    def testSelect(self):
-        "Test selecting an item"
-        self.ctrl.Select(1)
-        self.assertEquals(self.ctrl.SelectedIndices(), (1, ))
-
-        # get the text of the 2nd item (3rd item in list
-        # because of empty window_text)
-        item_to_select = self.ctrl.texts()[2]
-
-        self.ctrl.Select(item_to_select)
-        self.assertEquals(self.ctrl.SelectedIndices(), (1, ))
-
-    def testGetSetItemFocus(self):
-        "Test setting and getting the focus of a particular item"
-        self.ctrl.SetItemFocus(0)
-        self.assertEquals(self.ctrl.GetItemFocus(), 0)
-
-        self.ctrl.SetItemFocus(2)
-        self.assertEquals(self.ctrl.GetItemFocus(), 2)
-
-
-class EditTestCases(unittest.TestCase):
-
-    """Unit tests for the EditWrapper class"""
-
-    def setUp(self):
-        """Set some data and ensure the application is in the state we want"""
-        Timings.Defaults()
-
-        app = Application()
-
-        path = os.path.split(__file__)[0]
-        test_file = os.path.join(path, "test.txt")
-
-        with codecs.open(test_file, mode="rb", encoding='utf-8') as f:
-            self.test_data = f.read()
-        # remove the BOM if it exists
-        self.test_data = self.test_data.replace(repr("\xef\xbb\xbf"), "")
-        #self.test_data = self.test_data.encode('utf-8', 'ignore') # XXX: decode raises UnicodeEncodeError even if 'ignore' is used!
-        print('self.test_data:')
-        print(self.test_data.encode('utf-8', 'ignore'))
-
-        app.start("Notepad.exe " + test_file, timeout=20)
-
-        self.app = app
-        self.dlg = app.UntitledNotepad
-        self.ctrl = self.dlg.Edit.WrapperObject()
-
-        self.old_pos = self.dlg.rectangle
-
-        self.dlg.MoveWindow(10, 10, 400, 400)
-        #self.dlg.MenuSelect("Styles")
-
-        # select show selection always, and show checkboxes
-        #app.ControlStyles.ListBox1.type_keys(
-        #    "{HOME}{SPACE}" + "{DOWN}"* 12 + "{SPACE}")
-        #self.app.ControlStyles.ApplyStylesSetWindowLong.Click()
-        #self.app.ControlStyles.SendMessage(win32defines.WM_CLOSE)
-
-    def tearDown(self):
-        """Close the application after tests"""
-        # set it back to it's old position so not to annoy users :-)
-        self.old_pos = self.dlg.rectangle
-
-        # close the application
-        self.dlg.MenuSelect("File->Exit")
-
-        try:
-            if self.app.UntitledNotepad["Do&n't Save"].Exists():
-                self.app.UntitledNotepad["Do&n't Save"].Click()
-                self.app.UntitledNotepad.WaitNot('visible')
-        except Exception:
-            pass
-        finally:
-            self.app.kill_()
-
-    def testSetText(self):
-        "Test setting the text of the edit control"
-        self.ctrl.SetEditText("Here is\r\nsome text")
-        self.assertEquals(
-            "\n".join(self.ctrl.texts()[1:]), "Here is\nsome text")
-
-    def testTypeKeys(self):
-        "Test typing some text into the edit control"
-        # typekeys types at the current caret position
-        # (start when opening a new file)
-        added_text = "Here is some more Text"
-        self.ctrl.type_keys("%{HOME}" + added_text, with_spaces = True)
-        expected_text = added_text + self.test_data
-
-        self.assertEquals(self.ctrl.TextBlock(), expected_text)
-
-    def testSelect(self):
-        "Test selecting some text of the edit control"
-        self.ctrl.Select(10, 50)
-
-        self.assertEquals((10, 50), self.ctrl.SelectionIndices())
-
-    def testLineCount(self):
-        "Test getting the line count of the edit control"
-        self.dlg.Maximize()
-        for i in range(0, self.ctrl.LineCount()):
-            self.assertEquals(
-                self.ctrl.LineLength(i),
-                len(self.test_data.split("\r\n")[i]))
-
-    def testGetLine(self):
-        "Test getting each line of the edit control"
-
-        #for i in range(0, self.ctrl.LineCount()):
-        #    print `self.ctrl.GetLine(i)`
-
-        self.dlg.Maximize()
-        for i, line in enumerate(self.test_data.split("\r\n")):
-            #print `line`
-            #print `self.ctrl.GetLine(i)`
-            self.assertEquals(self.ctrl.GetLine(i), line)
-
-    def testTextBlock(self):
-        "Test getting the text block of the edit control"
-        self.assertEquals(self.ctrl.TextBlock(), self.test_data)
-
-    def testSelection(self):
-        "Test selecting text in the edit control in various ways"
-
-        self.ctrl.Select(0, 0)
-        self.assertEquals((0, 0), self.ctrl.SelectionIndices())
-
-        self.ctrl.Select()
-        self.assertEquals(
-            (0, len(self.test_data)), self.ctrl.SelectionIndices())
-
-        self.ctrl.Select(10, 25)
-        self.assertEquals((10, 25), self.ctrl.SelectionIndices())
-
-        self.ctrl.Select(18, 7)
-        self.assertEquals((7, 18), self.ctrl.SelectionIndices())
-
-        txt = b"\xc7a-va? Et".decode('utf-8', 'ignore')
-        self.test_data.index(txt)
-
-        self.ctrl.Select(txt)
-        start = self.test_data.index(txt)
-        end = start + len(txt)
-        self.assertEquals((start, end), self.ctrl.SelectionIndices())
-
-
-class UnicodeEditTestCases(unittest.TestCase):
-
-    """Unit tests for the EditWrapper class using Unicode strings"""
-
-    def setUp(self):
-        """Set some data and ensure the application is in the state we want"""
-        _set_timings_fast()
-
-        self.app = Application().Start(os.path.join(mfc_samples_folder, u"CmnCtrl1.exe"))
-
-        self.dlg = self.app.Common_Controls_Sample
-        self.dlg.TabControl.Select("CAnimateCtrl")
-
-        self.ctrl = self.dlg.AnimationFileEdit.WrapperObject()
-
-    def tearDown(self):
-        "Close the application after tests"
-        self.app.kill_()
-
-    def testSetEditTextWithUnicode(self):
-        "Test setting Unicode text by the SetEditText method of the edit control"
-        self.ctrl.Select()
-        self.ctrl.SetEditText(579)
-        self.assertEquals("\n".join(self.ctrl.texts()[1:]), "579")
-
-        self.ctrl.SetEditText(333, pos_start=1, pos_end=2)
-        self.assertEquals("\n".join(self.ctrl.texts()[1:]), "53339")
-
-        #self.ctrl.Select()
-        #self.ctrl.SetEditText(u'\u0421\u043f\u0430\u0441\u0438\u0431\u043e!') # u'Spasibo!' in Russian symbols
-        #self.assertEquals(self.ctrl.TextBlock(), u'\u0421\u043f\u0430\u0441\u0438\u0431\u043e!')
-
-        #self.ctrl.Select(start=b'\xd1\xef\xe0\xf1') # u'Spas'
-        #self.assertEquals(self.ctrl.SelectionIndices(), (0, 4))
-        #self.ctrl.SetEditText(u'', pos_start=u'\u0421\u043f\u0430\u0441')
-        ##self.ctrl.SetEditText(u'\u0438\u0431\u043e!')
-        #self.assertEquals(self.ctrl.TextBlock(), u'\u0438\u0431\u043e!') # u'ibo!'
-
-        #self.ctrl.Select()
-        #self.ctrl.SetEditText(u'', pos_start=3)
-        #self.assertEquals(self.ctrl.TextBlock(), u'\u0438\u0431\u043e') # u'ibo'
-
-        #self.ctrl.Select()
-        #self.ctrl.SetEditText(u'\u043d\u0435\u0447\u0442', pos_end=2) # u'necht'
-        #self.assertEquals(self.ctrl.TextBlock(), u'\u043d\u0435\u0447\u0442\u043e') # u'nechto'
-
-
-class DialogTestCases(unittest.TestCase):
-
-    """Unit tests for the DialogWrapper class"""
-
-    def setUp(self):
-        """Set some data and ensure the application is in the state we want"""
-        _set_timings_fast()
-
-        self.app = Application()
-        self.app = self.app.Start(os.path.join(mfc_samples_folder, u"CmnCtrl1.exe"))
-
-        self.cmn_ctrl = self.app.Common_Controls_Sample
-
-        # write out the XML so that we can read it in later
-        self.app.Common_Controls_Sample.WriteToXML("ref_controls.xml")
-
-    def tearDown(self):
-        """Close the application after tests"""
-        self.app.kill_()
-
-    def testGetProperties(self):
-        """Test getting the properties for the dialog box"""
-        props = self.cmn_ctrl.GetProperties()
-
-        self.assertEquals(
-            "Dialog", props['friendly_class_name'])
-
-        self.assertEquals(self.cmn_ctrl.texts(), props['texts'])
-
-        for prop_name in props:
-            self.assertEquals(
-                getattr(self.cmn_ctrl, prop_name)(), props[prop_name])
-
-    def testRunTests(self):
-<<<<<<< HEAD
-        "Test running the UI tests on the dialog"
-        bugs = self.calc.RunTests()
-        from pywinauto.controls.hwndwrapper import HwndWrapper
-=======
-        """Test running the UI tests on the dialog"""
-        bugs = self.cmn_ctrl.RunTests()
-        from pywinauto.controls.HwndWrapper import HwndWrapper
->>>>>>> 4cd2de10
-        self.assertEquals(True, isinstance(bugs[0][0][0], HwndWrapper))
-
-    def testRunTestsWithReference(self):
-        """Add a ref control, get the bugs and validate that the hande"""
-        from pywinauto import controlproperties
-        ref_controls = [controlproperties.ControlProps(ctrl) for
-                ctrl in xml_helpers.ReadPropertiesFromFile("ref_controls.xml")]
-
-        bugs = self.cmn_ctrl.RunTests(ref_controls = ref_controls)
-        from pywinauto import tests
-        tests.print_bugs(bugs)
-        from pywinauto.controls.hwndwrapper import HwndWrapper
-        self.assertEquals(True, isinstance(bugs[0][0][0], HwndWrapper))
-
-    def testWriteToXML(self):
-        """Write the output and validate that it is the same as the test output"""
-        self.cmn_ctrl.WriteToXML("test_output.xml")
-
-        all_props = [self.cmn_ctrl.GetProperties()]
-        all_props.extend([c.GetProperties() for c in self.cmn_ctrl.children()])
-
-        props = xml_helpers.ReadPropertiesFromFile("test_output.xml")
-        for i, ctrl in enumerate(props):
-
-            for key, ctrl_value in ctrl.items():
-                expected_value = all_props[i][key]
-
-                if "Image" in expected_value.__class__.__name__:
-                    expected_value = expected_value.tobytes()
-                    ctrl_value = ctrl_value.tobytes()
-
-                if isinstance(ctrl_value, (list, tuple)):
-                    ctrl_value = list(ctrl_value)
-                    expected_value = list(expected_value)
-
-                if ctrl_value == 'None':
-                    ctrl_value = None
-
-                self.assertEquals(ctrl_value, expected_value)
-
-        import os
-        os.unlink("test_output.xml")
-
-    def testClientAreaRect(self):
-        """Validate that the client area rect is the right size
-        (comparing against the full rectangle)
-        Notice that we run an approximate comparison as the actual
-        area size depends on Windows OS and a current desktop theme"""
-        clientarea = self.cmn_ctrl.ClientAreaRect()
-        rectangle = self.cmn_ctrl.rectangle()
-        self.failIf((clientarea.left - rectangle.left) > 10)
-        self.failIf((clientarea.top - rectangle.top) > 60)
-        self.failIf((rectangle.right - clientarea.right) > 10)
-        self.failIf((rectangle.bottom - clientarea.bottom) > 10)
-
-    def testHideFromTaskbar(self):
-        """Test that a dialog can be hidden from the Windows taskbar"""
-        self.assertEquals(self.cmn_ctrl.IsInTaskbar(), True)
-        self.cmn_ctrl.HideFromTaskbar()
-        self.assertEquals(self.cmn_ctrl.IsInTaskbar(), False)
-        self.cmn_ctrl.ShowInTaskbar()
-        self.assertEquals(self.cmn_ctrl.IsInTaskbar(), True)
-
-
-class PopupMenuTestCases(unittest.TestCase):
-
-    """Unit tests for the PopupMenuWrapper class"""
-
-    def setUp(self):
-        """Set some data and ensure the application is in the state we want"""
-        _set_timings_fast()
-
-        self.app = Application()
-
-        self.app.start("notepad.exe")
-        self.app.Notepad.Edit.RightClick()
-        self.popup = self.app.PopupMenu.WrapperObject()
-
-    def tearDown(self):
-        "Close the application after tests"
-        self.popup.type_keys("{ESC}")
-        self.app.kill_() #.Notepad.type_keys("%{F4}")
-
-    def testGetProperties(self):
-        "Test getting the properties for the PopupMenu"
-        props = self.popup.GetProperties()
-
-        self.assertEquals(
-            "PopupMenu", props['friendly_class_name'])
-
-        self.assertEquals(self.popup.texts(), props['texts'])
-
-        for prop_name in props:
-            self.assertEquals(
-                getattr(self.popup, prop_name)(), props[prop_name])
-
-    def testIsDialog(self):
-        "Ensure that is_dialog works correctly"
-        self.assertEquals(True, self.popup.is_dialog())
-
-    def test_menu_handle(self):
-        "Ensure that the menu handle is returned"
-        handle = self.popup._menu_handle()
-        self.assertNotEquals(0, handle)
-
-
-class StaticTestCases(unittest.TestCase):
-
-    """Unit tests for the StaticWrapper class"""
-
-    def setUp(self):
-        """Start the sample application. Open a tab with ownerdraw button."""
-        Timings.Defaults()
-
-        self.app = Application().Start(os.path.join(mfc_samples_folder, u"RebarTest.exe"))
-        # open the Help dailog
-        self.app.active_().type_keys('%h{ENTER}')
-
-    def tearDown(self):
-        """Close the application after tests"""
-        self.app.kill_()
-
-    def test_NeedsImageProp(self):
-        """test a regular static has no the image property"""
-        active_window = self.app.active_()
-        self.assertEquals(active_window.Static2._needs_image_prop, False)
-        self.assertEquals('image' in active_window.Static2.GetProperties(), False)
-        #self.assertNotIn('image', active_window.Static2.GetProperties())
-        # assertIn and assertNotIn are not supported in Python 2.6
-
-    def test_NeedsImageProp_ownerdraw(self):
-        """test whether an image needs to be saved with the properties"""
-        active_window = self.app.active_()
-        self.assertEquals(active_window.Static._needs_image_prop, True)
-        self.assertEquals('image' in active_window.Static.GetProperties(), True)
-        #self.assertIn('image', active_window.Static.GetProperties())
-        # assertIn and assertNotIn are not supported in Python 2.6
-
-
-if __name__ == "__main__":
-    unittest.main()
+# GUI Application automation and testing library
+# Copyright (C) 2015 Intel Corporation
+# Copyright (C) 2015 airelil
+# Copyright (C) 2010 Mark Mc Mahon
+#
+# This library is free software; you can redistribute it and/or
+# modify it under the terms of the GNU Lesser General Public License
+# as published by the Free Software Foundation; either version 2.1
+# of the License, or (at your option) any later version.
+#
+# This library is distributed in the hope that it will be useful,
+# but WITHOUT ANY WARRANTY; without even the implied warranty of
+# MERCHANTABILITY or FITNESS FOR A PARTICULAR PURPOSE.
+# See the GNU Lesser General Public License for more details.
+#
+# You should have received a copy of the GNU Lesser General Public
+# License along with this library; if not, write to the
+#    Free Software Foundation, Inc.,
+#    59 Temple Place,
+#    Suite 330,
+#    Boston, MA 02111-1307 USA
+
+"Tests various standard windows controls"
+from __future__ import unicode_literals
+
+# pylint:  disable-msg=W0212,F0401,R0904
+
+import os, sys
+import codecs
+import unittest
+sys.path.append(".")
+from pywinauto import xml_helpers
+from pywinauto import win32defines
+from pywinauto.sysinfo import is_x64_Python
+from pywinauto.sysinfo import is_x64_OS
+from pywinauto.application import Application
+
+# following imports are not required for the tests
+# but are useful for debugging
+#import pprint
+
+from pywinauto.timings import Timings
+
+def _set_timings_fast():
+    """Set Timings.Fast() and some slower settings for reliability"""
+    Timings.Fast()
+    Timings.window_find_timeout = 3
+    Timings.closeclick_dialog_close_wait = 2.
+
+mfc_samples_folder = os.path.join(
+    os.path.dirname(__file__), r"..\..\apps\MFC_samples")
+MFC_tutorial_folder = os.path.join(
+    os.path.dirname(__file__), r"..\..\apps\MFC_tutorial")
+
+if is_x64_Python():
+    mfc_samples_folder = os.path.join(mfc_samples_folder, 'x64')
+    MFC_tutorial_folder = os.path.join(MFC_tutorial_folder, 'x64')
+
+
+class ButtonTestCases(unittest.TestCase):
+
+    """Unit tests for the ButtonWrapper class"""
+
+    def setUp(self):
+        """Set some data and ensure the application is in the state we want"""
+        _set_timings_fast()
+
+        self.app = Application()
+        self.app = self.app.Start(os.path.join(mfc_samples_folder, u"CmnCtrl1.exe"))
+
+        self.app.Common_Controls_Sample.TabControl.Select("CDateTimeCtrl")
+
+        self.ctrl = self.app.Common_Controls_Sample
+
+    def tearDown(self):
+        """Close the application after tests"""
+        self.app.kill_()
+
+    def testGetProperties(self):
+        """Test getting the properties for the button control"""
+        props = self.ctrl.Button2.GetProperties()
+
+        self.assertEquals(
+            "Button", props['friendly_class_name'])
+
+        self.assertEquals(
+            self.ctrl.Button2.texts(), props['texts'])
+
+        for prop_name in props:
+            self.assertEquals(
+                getattr(self.ctrl.Button2, prop_name)(), props[prop_name])
+
+    def test_NeedsImageProp(self):
+        """Test whether an image needs to be saved with the properties"""
+        self.assertEquals(self.ctrl.OKButton._needs_image_prop, True)
+        self.assertEquals('image' in self.ctrl.OKButton.GetProperties(), True)
+
+    def testFriendlyClass(self):
+        """Test the friendly_class_name method"""
+        self.assertEquals(self.ctrl.Button2.friendly_class_name(), "Button")
+        self.assertEquals(self.ctrl.RadioButton2.friendly_class_name(), "RadioButton")
+
+    def testCheckUncheck(self):
+        """Test unchecking a control"""
+        self.ctrl.RadioButton2.Check()
+        self.assertEquals(self.ctrl.RadioButton2.GetCheckState(), 1)
+        self.ctrl.RadioButton2.UnCheck()
+        self.assertEquals(self.ctrl.RadioButton2.GetCheckState(), 0)
+
+    def testGetCheckState_unchecked(self):
+        """Test whether the control is unchecked"""
+        self.assertEquals(self.ctrl.RadioButton.GetCheckState(), 0)
+
+    def testGetCheckState_checked(self):
+        """Test whether the control is checked"""
+        self.ctrl.RadioButton2.Check()
+        self.assertEquals(self.ctrl.RadioButton2.GetCheckState(), 1)
+
+#    def testGetCheckState_indeterminate(self):
+#        "indeterminate"
+#        self.calc.Inv.SetCheckIndeterminate()
+#        self.assertEquals(self.calc.Inv.GetCheckState(), 0)
+
+    def testClick(self):
+        """Test clicking on buttons"""
+        self.ctrl.RadioButton2.Click()  # DTS_SHORTDATEFORMAT
+        self.ctrl.RadioButton.Click()  # DTS_TIMEFORMAT
+        self.ctrl.RadioButton3.Click()  # DTS_LONGDATEFORMAT
+        self.assertEquals(self.ctrl.RadioButton3.GetCheckState(), 1)
+
+    def testIsSelected(self):
+        """Test whether the control is selected or not"""
+        # Todo - I need to find an application where a button can be
+        # selected - I don't see one in Calc at least :)
+        self.assertEquals(self.ctrl.RadioButton.GetCheckState(), 0)
+
+        self.ctrl.RadioButton.Click()
+
+        self.assertEquals(self.ctrl.RadioButton.GetCheckState(), 1)
+
+
+class CheckBoxTests(unittest.TestCase):
+
+    """Unit tests for the CheckBox specific methods of the ButtonWrapper class"""
+
+    def setUp(self):
+        """Set some data and ensure the application is in the state we want"""
+        _set_timings_fast()
+
+        self.app = Application()
+        self.app.start(os.path.join(mfc_samples_folder, u"CmnCtrl1.exe"))
+
+        self.dlg = self.app.Common_Controls_Sample
+        self.tree = self.dlg.TreeView.WrapperObject()
+
+    def tearDown(self):
+        "Close the application after tests"
+        self.app.kill_()
+
+    def testCheckUncheckByClick(self):
+        "test for CheckByClick and UncheckByClick"
+        self.dlg.TVS_HASLINES.CheckByClick()
+        self.assertEquals(self.dlg.TVS_HASLINES.GetCheckState(), win32defines.BST_CHECKED)
+        self.assertEquals(self.tree.HasStyle(win32defines.TVS_HASLINES), True)
+
+        self.dlg.TVS_HASLINES.CheckByClick() # make sure it doesn't uncheck the box unexpectedly
+        self.assertEquals(self.dlg.TVS_HASLINES.GetCheckState(), win32defines.BST_CHECKED)
+
+        self.dlg.TVS_HASLINES.UncheckByClick()
+        self.assertEquals(self.dlg.TVS_HASLINES.GetCheckState(), win32defines.BST_UNCHECKED)
+        self.assertEquals(self.tree.HasStyle(win32defines.TVS_HASLINES), False)
+
+        self.dlg.TVS_HASLINES.UncheckByClick() # make sure it doesn't check the box unexpectedly
+        self.assertEquals(self.dlg.TVS_HASLINES.GetCheckState(), win32defines.BST_UNCHECKED)
+
+    def testCheckUncheckByClickInput(self):
+        "test for CheckByClickInput and UncheckByClickInput"
+        self.dlg.TVS_HASLINES.CheckByClickInput()
+        self.assertEquals(self.dlg.TVS_HASLINES.GetCheckState(), win32defines.BST_CHECKED)
+        self.assertEquals(self.tree.HasStyle(win32defines.TVS_HASLINES), True)
+
+        self.dlg.TVS_HASLINES.CheckByClickInput() # make sure it doesn't uncheck the box unexpectedly
+        self.assertEquals(self.dlg.TVS_HASLINES.GetCheckState(), win32defines.BST_CHECKED)
+
+        self.dlg.TVS_HASLINES.UncheckByClickInput()
+        self.assertEquals(self.dlg.TVS_HASLINES.GetCheckState(), win32defines.BST_UNCHECKED)
+        self.assertEquals(self.tree.HasStyle(win32defines.TVS_HASLINES), False)
+
+        self.dlg.TVS_HASLINES.UncheckByClickInput() # make sure it doesn't check the box unexpectedly
+        self.assertEquals(self.dlg.TVS_HASLINES.GetCheckState(), win32defines.BST_UNCHECKED)
+
+    def testSetCheckIndeterminate(self):
+        "test for SetCheckIndeterminate"
+        self.dlg.TVS_HASLINES.SetCheckIndeterminate()
+        self.assertEquals(self.dlg.TVS_HASLINES.GetCheckState(), win32defines.BST_CHECKED)
+        # TODO: find an application with the check box that supports indeterminate state (gray-checked)
+
+
+class ButtonOwnerdrawTestCases(unittest.TestCase):
+
+    """Unit tests for the ButtonWrapper(ownerdraw button)"""
+
+    def setUp(self):
+        """Start the sample application. Open a tab with ownerdraw button."""
+        _set_timings_fast()
+
+        self.app = Application().Start(os.path.join(mfc_samples_folder, u"CmnCtrl3.exe"))
+        # open the needed tab
+        self.app.active_().TabControl.Select(1)
+
+    def tearDown(self):
+
+        """Close the application after tests"""
+
+        self.app.kill_()
+
+    def test_NeedsImageProp(self):
+
+        """test whether an image needs to be saved with the properties"""
+
+        active_window = self.app.active_()
+        self.assertEquals(active_window.Button2._needs_image_prop, True)
+        self.assertEquals('image' in active_window.Button2.GetProperties(), True)
+        #self.assertIn('image', active_window.Button2.GetProperties())
+        # assertIn and assertNotIn are not supported in Python 2.6
+
+
+class ComboBoxTestCases(unittest.TestCase):
+
+    """Unit tests for the ComboBoxWrapper class"""
+
+    def setUp(self):
+        """Set some data and ensure the application is in the state we want"""
+        _set_timings_fast()
+
+        self.app = Application()
+        self.app.start(os.path.join(mfc_samples_folder, u"CmnCtrl2.exe"))
+        self.app.Common_Controls_Sample.TabControl.Select("CSpinButtonCtrl")
+
+        self.ctrl = self.app.Common_Controls_Sample.AlignmentComboBox.WrapperObject()
+
+    def tearDown(self):
+        "Close the application after tests"
+        self.app.kill_()
+
+    def testGetProperties(self):
+        "Test getting the properties for the combobox control"
+        props = self.ctrl.GetProperties()
+
+        self.assertEquals(
+            "ComboBox", props['friendly_class_name'])
+
+        self.assertEquals(
+            self.ctrl.texts(), props['texts'])
+
+        for prop_name in props:
+            self.assertEquals(
+                getattr(self.ctrl, prop_name)(), props[prop_name])
+
+    def testItemCount(self):
+        "Test that ItemCount returns the correct number of items"
+        self.assertEquals(self.ctrl.ItemCount(), 3)
+
+    def testDroppedRect(self):
+        "Test that the dropped rect is correct"
+        rect = self.ctrl.DroppedRect()
+        #import pdb;pdb.set_trace()
+        self.assertEquals(rect.left, 0)
+        self.assertEquals(rect.top, 0)
+        self.assertEquals(rect.right, self.ctrl.ClientRect().right)
+        self.assertEquals(rect.bottom, self.ctrl.rectangle().height() + 48)
+
+    def testSelectedIndex(self):
+        "That the control returns the correct index for the selected item"
+        self.ctrl.Select(1)
+        self.assertEquals(self.ctrl.SelectedIndex(), 1)
+        #self.assertEquals(self.ctrl.texts()[3], self.app.Font.Edit2.texts()[1])
+
+    def testSelect_negative(self):
+        "Test that the Select method correctly handles negative indices"
+        self.ctrl.Select(-1)
+        self.assertEquals(self.ctrl.SelectedIndex(), 2)
+
+    def testSelect_toohigh(self):
+        "Test that the Select correctly raises if the item is too high"
+        self.assertRaises(IndexError, self.ctrl.Select, 211)
+
+    def testSelect_string(self):
+        "Test that we can select based on a string"
+        self.ctrl.Select(0)
+        self.assertEquals(self.ctrl.SelectedIndex(), 0)
+        self.ctrl.Select("Left (UDS_ALIGNLEFT)")
+        self.assertEquals(self.ctrl.SelectedIndex(), 1)
+        self.assertEquals(self.ctrl.SelectedText(), "Left (UDS_ALIGNLEFT)")
+
+        # now do it with a typo
+        self.assertRaises(ValueError, self.ctrl.Select, "Right (UDS_ALIGNRIGT)")
+
+    def testSelect_simpleCombo(self):
+        "Test selection for a simple combo"
+        self.app.Common_Controls_Sample.OrientationComboBox.Select(0)
+        self.assertEquals(self.app.Common_Controls_Sample.OrientationComboBox.SelectedIndex(), 0)
+        self.app.Common_Controls_Sample.OrientationComboBox.Select(1)
+        self.assertEquals(self.app.Common_Controls_Sample.OrientationComboBox.SelectedIndex(), 1)
+
+    def testItemData(self):
+        "Test that it doesn't raise"
+        self.ctrl.ItemData(0)
+        self.ctrl.ItemData(1)
+        self.ctrl.ItemData("Right (UDS_ALIGNRIGHT)")
+        self.ctrl.ItemData(self.ctrl.ItemCount() - 1)
+
+
+class ListBoxTestCases(unittest.TestCase):
+
+    """Unit tests for the ListBoxWrapper class"""
+
+    def setUp(self):
+        """Set some data and ensure the application is in the state we want"""
+        _set_timings_fast()
+
+        self.app = Application()
+
+        app_path = os.path.join(MFC_tutorial_folder, "MFC_Tutorial9.exe")
+        self.app.start(app_path)
+
+        self.dlg = self.app.MFC_Tutorial9
+        self.dlg.Wait('ready', timeout=20)
+        self.dlg.TypeYourTextEdit.type_keys('qqq')
+        self.dlg.Add.Click()
+
+        self.dlg.TypeYourTextEdit.Select()
+        self.dlg.TypeYourTextEdit.type_keys('123')
+        self.dlg.Add.Click()
+
+        self.dlg.TypeYourTextEdit.Select()
+        self.dlg.TypeYourTextEdit.type_keys('third item', with_spaces=True)
+        self.dlg.Add.Click()
+
+        self.ctrl = self.dlg.ListBox.WrapperObject()
+
+    def tearDown(self):
+        "Close the application after tests"
+
+        #self.dlg.Cancel.Click()
+
+        # close the application
+        self.app.kill_()
+
+    def testGetProperties(self):
+        "Test getting the properties for the list box control"
+        props = self.ctrl.GetProperties()
+
+        self.assertEquals(
+            "ListBox", props['friendly_class_name'])
+
+        self.assertEquals(
+            self.ctrl.texts(), props['texts'])
+
+        for prop_name in props:
+            self.assertEquals(
+                getattr(self.ctrl, prop_name)(), props[prop_name])
+
+    def testItemCount(self):
+        "test that the count of items is correct"
+        self.assertEquals(self.ctrl.ItemCount(), 3)
+
+    def testItemData(self):
+        "For the moment - just test that it does not raise"
+        self.ctrl.ItemData(1)
+        self.ctrl.ItemData(self.ctrl.ItemCount() - 1)
+
+    def testSelectedIndices(self):
+        "test that the selected indices are correct"
+        self.assertEquals(self.ctrl.SelectedIndices(), (-1,))
+        self.ctrl.Select(2)
+        self.assertEquals(self.ctrl.SelectedIndices(), (2, ))
+
+        self.assertTrue(type(self.ctrl.SelectedIndices()) == tuple)
+
+    def testSelect(self):
+        "Test selecting an item"
+        self.ctrl.Select(1)
+        self.assertEquals(self.ctrl.SelectedIndices(), (1, ))
+
+        # get the text of the 2nd item (3rd item in list
+        # because of empty window_text)
+        item_to_select = self.ctrl.texts()[2]
+
+        self.ctrl.Select(item_to_select)
+        self.assertEquals(self.ctrl.SelectedIndices(), (1, ))
+
+    def testGetSetItemFocus(self):
+        "Test setting and getting the focus of a particular item"
+        self.ctrl.SetItemFocus(0)
+        self.assertEquals(self.ctrl.GetItemFocus(), 0)
+
+        self.ctrl.SetItemFocus(2)
+        self.assertEquals(self.ctrl.GetItemFocus(), 2)
+
+
+class EditTestCases(unittest.TestCase):
+
+    """Unit tests for the EditWrapper class"""
+
+    def setUp(self):
+        """Set some data and ensure the application is in the state we want"""
+        Timings.Defaults()
+
+        app = Application()
+
+        path = os.path.split(__file__)[0]
+        test_file = os.path.join(path, "test.txt")
+
+        with codecs.open(test_file, mode="rb", encoding='utf-8') as f:
+            self.test_data = f.read()
+        # remove the BOM if it exists
+        self.test_data = self.test_data.replace(repr("\xef\xbb\xbf"), "")
+        #self.test_data = self.test_data.encode('utf-8', 'ignore') # XXX: decode raises UnicodeEncodeError even if 'ignore' is used!
+        print('self.test_data:')
+        print(self.test_data.encode('utf-8', 'ignore'))
+
+        app.start("Notepad.exe " + test_file, timeout=20)
+
+        self.app = app
+        self.dlg = app.UntitledNotepad
+        self.ctrl = self.dlg.Edit.WrapperObject()
+
+        self.old_pos = self.dlg.rectangle
+
+        self.dlg.MoveWindow(10, 10, 400, 400)
+        #self.dlg.MenuSelect("Styles")
+
+        # select show selection always, and show checkboxes
+        #app.ControlStyles.ListBox1.type_keys(
+        #    "{HOME}{SPACE}" + "{DOWN}"* 12 + "{SPACE}")
+        #self.app.ControlStyles.ApplyStylesSetWindowLong.Click()
+        #self.app.ControlStyles.SendMessage(win32defines.WM_CLOSE)
+
+    def tearDown(self):
+        """Close the application after tests"""
+        # set it back to it's old position so not to annoy users :-)
+        self.old_pos = self.dlg.rectangle
+
+        # close the application
+        self.dlg.MenuSelect("File->Exit")
+
+        try:
+            if self.app.UntitledNotepad["Do&n't Save"].Exists():
+                self.app.UntitledNotepad["Do&n't Save"].Click()
+                self.app.UntitledNotepad.WaitNot('visible')
+        except Exception:
+            pass
+        finally:
+            self.app.kill_()
+
+    def testSetText(self):
+        "Test setting the text of the edit control"
+        self.ctrl.SetEditText("Here is\r\nsome text")
+        self.assertEquals(
+            "\n".join(self.ctrl.texts()[1:]), "Here is\nsome text")
+
+    def testTypeKeys(self):
+        "Test typing some text into the edit control"
+        # typekeys types at the current caret position
+        # (start when opening a new file)
+        added_text = "Here is some more Text"
+        self.ctrl.type_keys("%{HOME}" + added_text, with_spaces = True)
+        expected_text = added_text + self.test_data
+
+        self.assertEquals(self.ctrl.TextBlock(), expected_text)
+
+    def testSelect(self):
+        "Test selecting some text of the edit control"
+        self.ctrl.Select(10, 50)
+
+        self.assertEquals((10, 50), self.ctrl.SelectionIndices())
+
+    def testLineCount(self):
+        "Test getting the line count of the edit control"
+        self.dlg.Maximize()
+        for i in range(0, self.ctrl.LineCount()):
+            self.assertEquals(
+                self.ctrl.LineLength(i),
+                len(self.test_data.split("\r\n")[i]))
+
+    def testGetLine(self):
+        "Test getting each line of the edit control"
+
+        #for i in range(0, self.ctrl.LineCount()):
+        #    print `self.ctrl.GetLine(i)`
+
+        self.dlg.Maximize()
+        for i, line in enumerate(self.test_data.split("\r\n")):
+            #print `line`
+            #print `self.ctrl.GetLine(i)`
+            self.assertEquals(self.ctrl.GetLine(i), line)
+
+    def testTextBlock(self):
+        "Test getting the text block of the edit control"
+        self.assertEquals(self.ctrl.TextBlock(), self.test_data)
+
+    def testSelection(self):
+        "Test selecting text in the edit control in various ways"
+
+        self.ctrl.Select(0, 0)
+        self.assertEquals((0, 0), self.ctrl.SelectionIndices())
+
+        self.ctrl.Select()
+        self.assertEquals(
+            (0, len(self.test_data)), self.ctrl.SelectionIndices())
+
+        self.ctrl.Select(10, 25)
+        self.assertEquals((10, 25), self.ctrl.SelectionIndices())
+
+        self.ctrl.Select(18, 7)
+        self.assertEquals((7, 18), self.ctrl.SelectionIndices())
+
+        txt = b"\xc7a-va? Et".decode('utf-8', 'ignore')
+        self.test_data.index(txt)
+
+        self.ctrl.Select(txt)
+        start = self.test_data.index(txt)
+        end = start + len(txt)
+        self.assertEquals((start, end), self.ctrl.SelectionIndices())
+
+
+class UnicodeEditTestCases(unittest.TestCase):
+
+    """Unit tests for the EditWrapper class using Unicode strings"""
+
+    def setUp(self):
+        """Set some data and ensure the application is in the state we want"""
+        _set_timings_fast()
+
+        self.app = Application().Start(os.path.join(mfc_samples_folder, u"CmnCtrl1.exe"))
+
+        self.dlg = self.app.Common_Controls_Sample
+        self.dlg.TabControl.Select("CAnimateCtrl")
+
+        self.ctrl = self.dlg.AnimationFileEdit.WrapperObject()
+
+    def tearDown(self):
+        "Close the application after tests"
+        self.app.kill_()
+
+    def testSetEditTextWithUnicode(self):
+        "Test setting Unicode text by the SetEditText method of the edit control"
+        self.ctrl.Select()
+        self.ctrl.SetEditText(579)
+        self.assertEquals("\n".join(self.ctrl.texts()[1:]), "579")
+
+        self.ctrl.SetEditText(333, pos_start=1, pos_end=2)
+        self.assertEquals("\n".join(self.ctrl.texts()[1:]), "53339")
+
+        #self.ctrl.Select()
+        #self.ctrl.SetEditText(u'\u0421\u043f\u0430\u0441\u0438\u0431\u043e!') # u'Spasibo!' in Russian symbols
+        #self.assertEquals(self.ctrl.TextBlock(), u'\u0421\u043f\u0430\u0441\u0438\u0431\u043e!')
+
+        #self.ctrl.Select(start=b'\xd1\xef\xe0\xf1') # u'Spas'
+        #self.assertEquals(self.ctrl.SelectionIndices(), (0, 4))
+        #self.ctrl.SetEditText(u'', pos_start=u'\u0421\u043f\u0430\u0441')
+        ##self.ctrl.SetEditText(u'\u0438\u0431\u043e!')
+        #self.assertEquals(self.ctrl.TextBlock(), u'\u0438\u0431\u043e!') # u'ibo!'
+
+        #self.ctrl.Select()
+        #self.ctrl.SetEditText(u'', pos_start=3)
+        #self.assertEquals(self.ctrl.TextBlock(), u'\u0438\u0431\u043e') # u'ibo'
+
+        #self.ctrl.Select()
+        #self.ctrl.SetEditText(u'\u043d\u0435\u0447\u0442', pos_end=2) # u'necht'
+        #self.assertEquals(self.ctrl.TextBlock(), u'\u043d\u0435\u0447\u0442\u043e') # u'nechto'
+
+
+class DialogTestCases(unittest.TestCase):
+
+    """Unit tests for the DialogWrapper class"""
+
+    def setUp(self):
+        """Set some data and ensure the application is in the state we want"""
+        _set_timings_fast()
+
+        self.app = Application()
+        self.app = self.app.Start(os.path.join(mfc_samples_folder, u"CmnCtrl1.exe"))
+
+        self.cmn_ctrl = self.app.Common_Controls_Sample
+
+        # write out the XML so that we can read it in later
+        self.app.Common_Controls_Sample.WriteToXML("ref_controls.xml")
+
+    def tearDown(self):
+        """Close the application after tests"""
+        self.app.kill_()
+
+    def testGetProperties(self):
+        """Test getting the properties for the dialog box"""
+        props = self.cmn_ctrl.GetProperties()
+
+        self.assertEquals(
+            "Dialog", props['friendly_class_name'])
+
+        self.assertEquals(self.cmn_ctrl.texts(), props['texts'])
+
+        for prop_name in props:
+            self.assertEquals(
+                getattr(self.cmn_ctrl, prop_name)(), props[prop_name])
+
+    def testRunTests(self):
+        """Test running the UI tests on the dialog"""
+        bugs = self.cmn_ctrl.RunTests()
+        from pywinauto.controls.hwndwrapper import HwndWrapper
+        self.assertEquals(True, isinstance(bugs[0][0][0], HwndWrapper))
+
+    def testRunTestsWithReference(self):
+        """Add a ref control, get the bugs and validate that the hande"""
+        from pywinauto import controlproperties
+        ref_controls = [controlproperties.ControlProps(ctrl) for
+                ctrl in xml_helpers.ReadPropertiesFromFile("ref_controls.xml")]
+
+        bugs = self.cmn_ctrl.RunTests(ref_controls = ref_controls)
+        from pywinauto import tests
+        tests.print_bugs(bugs)
+        from pywinauto.controls.hwndwrapper import HwndWrapper
+        self.assertEquals(True, isinstance(bugs[0][0][0], HwndWrapper))
+
+    def testWriteToXML(self):
+        """Write the output and validate that it is the same as the test output"""
+        self.cmn_ctrl.WriteToXML("test_output.xml")
+
+        all_props = [self.cmn_ctrl.GetProperties()]
+        all_props.extend([c.GetProperties() for c in self.cmn_ctrl.children()])
+
+        props = xml_helpers.ReadPropertiesFromFile("test_output.xml")
+        for i, ctrl in enumerate(props):
+
+            for key, ctrl_value in ctrl.items():
+                expected_value = all_props[i][key]
+
+                if "Image" in expected_value.__class__.__name__:
+                    expected_value = expected_value.tobytes()
+                    ctrl_value = ctrl_value.tobytes()
+
+                if isinstance(ctrl_value, (list, tuple)):
+                    ctrl_value = list(ctrl_value)
+                    expected_value = list(expected_value)
+
+                if ctrl_value == 'None':
+                    ctrl_value = None
+
+                self.assertEquals(ctrl_value, expected_value)
+
+        import os
+        os.unlink("test_output.xml")
+
+    def testClientAreaRect(self):
+        """Validate that the client area rect is the right size
+        (comparing against the full rectangle)
+        Notice that we run an approximate comparison as the actual
+        area size depends on Windows OS and a current desktop theme"""
+        clientarea = self.cmn_ctrl.ClientAreaRect()
+        rectangle = self.cmn_ctrl.rectangle()
+        self.failIf((clientarea.left - rectangle.left) > 10)
+        self.failIf((clientarea.top - rectangle.top) > 60)
+        self.failIf((rectangle.right - clientarea.right) > 10)
+        self.failIf((rectangle.bottom - clientarea.bottom) > 10)
+
+    def testHideFromTaskbar(self):
+        """Test that a dialog can be hidden from the Windows taskbar"""
+        self.assertEquals(self.cmn_ctrl.IsInTaskbar(), True)
+        self.cmn_ctrl.HideFromTaskbar()
+        self.assertEquals(self.cmn_ctrl.IsInTaskbar(), False)
+        self.cmn_ctrl.ShowInTaskbar()
+        self.assertEquals(self.cmn_ctrl.IsInTaskbar(), True)
+
+
+class PopupMenuTestCases(unittest.TestCase):
+
+    """Unit tests for the PopupMenuWrapper class"""
+
+    def setUp(self):
+        """Set some data and ensure the application is in the state we want"""
+        _set_timings_fast()
+
+        self.app = Application()
+
+        self.app.start("notepad.exe")
+        self.app.Notepad.Edit.RightClick()
+        self.popup = self.app.PopupMenu.WrapperObject()
+
+    def tearDown(self):
+        "Close the application after tests"
+        self.popup.type_keys("{ESC}")
+        self.app.kill_() #.Notepad.type_keys("%{F4}")
+
+    def testGetProperties(self):
+        "Test getting the properties for the PopupMenu"
+        props = self.popup.GetProperties()
+
+        self.assertEquals(
+            "PopupMenu", props['friendly_class_name'])
+
+        self.assertEquals(self.popup.texts(), props['texts'])
+
+        for prop_name in props:
+            self.assertEquals(
+                getattr(self.popup, prop_name)(), props[prop_name])
+
+    def testIsDialog(self):
+        "Ensure that is_dialog works correctly"
+        self.assertEquals(True, self.popup.is_dialog())
+
+    def test_menu_handle(self):
+        "Ensure that the menu handle is returned"
+        handle = self.popup._menu_handle()
+        self.assertNotEquals(0, handle)
+
+
+class StaticTestCases(unittest.TestCase):
+
+    """Unit tests for the StaticWrapper class"""
+
+    def setUp(self):
+        """Start the sample application. Open a tab with ownerdraw button."""
+        Timings.Defaults()
+
+        self.app = Application().Start(os.path.join(mfc_samples_folder, u"RebarTest.exe"))
+        # open the Help dailog
+        self.app.active_().type_keys('%h{ENTER}')
+
+    def tearDown(self):
+        """Close the application after tests"""
+        self.app.kill_()
+
+    def test_NeedsImageProp(self):
+        """test a regular static has no the image property"""
+        active_window = self.app.active_()
+        self.assertEquals(active_window.Static2._needs_image_prop, False)
+        self.assertEquals('image' in active_window.Static2.GetProperties(), False)
+        #self.assertNotIn('image', active_window.Static2.GetProperties())
+        # assertIn and assertNotIn are not supported in Python 2.6
+
+    def test_NeedsImageProp_ownerdraw(self):
+        """test whether an image needs to be saved with the properties"""
+        active_window = self.app.active_()
+        self.assertEquals(active_window.Static._needs_image_prop, True)
+        self.assertEquals('image' in active_window.Static.GetProperties(), True)
+        #self.assertIn('image', active_window.Static.GetProperties())
+        # assertIn and assertNotIn are not supported in Python 2.6
+
+
+if __name__ == "__main__":
+    unittest.main()