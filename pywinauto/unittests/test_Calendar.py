--- conflicted
+++ resolved
@@ -220,12 +220,54 @@
 
         self.assertEquals(win32defines.MCHT_CALENDARWEEKNUM, res)
 
+    def test_should_throw_runtime_error_when_try_to_set_invalid_type_of_calendar(self):
+        self.assertRaises(ValueError, self.calendar.set_id, 'Aloha!')
+
+    def test_should_get_valid_type_of_calendar(self):
+        self.assertEqual(self.calendar.get_id(), 0)
+
+    def test_should_throw_runtime_error_when_try_to_set_invalid_type_of_place_for_color(self):
+        self.assertRaises(ValueError, self.calendar.set_color, 'Aloha!', 0, 0, 0)
+
+    # TODO create tests for get_color in future
+    '''
+    def test_return_zero_when_color_not_set_early(self):
+        self.assertEqual(self.calendar.get_color('text'), 0)
+    '''
+
+    '''
+    def test_should_get_valid_calendar_color(self):
+        self.calendar.set_color('text', 5, 5, 5)
+        self.assertEqual(self.calendar.get_color('text'), 328965)
+    '''
+
+    def test_return_error_about_color(self):
+        self.assertRaises(RuntimeError, self.calendar.set_color, 'background', -1, -1, -1)
+
+    def test_return_error_when_color_hire_then_255(self):
+        self.assertRaises(RuntimeError, self.calendar.set_color, 'background', 600, 600, 600)
+
+    def test_can_get_today(self):
+        """Test getting the control's today field"""
+        date = self.calendar.get_today()
+        self.assert_system_time_is_equal_to_current_date_time(date, datetime.date.today())
+
+    def test_can_set_today(self):
+        """Test setting up the control's today field"""
+        self.calendar.set_today(2016, 5, 1)
+        self.assert_system_time_is_equal_to_current_date_time(self.calendar.get_today(),
+                                                              datetime.date(2016, 5, 1))
+
+    def test_can_set_and_get_first_day_of_week(self):
+        """Test can set and get first day of the week"""
+        self.calendar.set_first_weekday(4)
+        self.assertEqual((True,4), self.calendar.get_first_weekday())
+
     def assert_system_time_is_equal_to_current_date_time(self,systemTime, now):
         self.assertEqual(systemTime.wYear, now.year)
         self.assertEqual(systemTime.wMonth, now.month)
         self.assertEqual(systemTime.wDay, now.day)
 
-<<<<<<< HEAD
     def _get_expected_minimized_rectangle(self):
         expected_rect = win32structures.RECT()
         expected_rect.left = 0
@@ -237,58 +279,13 @@
     def _set_calendar_state_to_display_day_states(self):
         self.app['Common Controls Sample']['MCS_DAYSTATE'].Click()
 
+
     def _set_calendar_state_to_display_week_numbers(self):
         self.app['Common Controls Sample']['MCS_WEEKNUMBERS'].Click()
 
+
     def _set_calendar_state_into_multiselect(self):
         self.app['Common Controls Sample']['MCS_MULTISELECT'].Click()
-=======
-    def test_should_throw_runtime_error_when_try_to_set_invalid_type_of_calendar(self):
-        self.assertRaises(ValueError, self.calendar.set_id, 'Aloha!')
-
-    def test_should_get_valid_type_of_calendar(self):
-        self.assertEqual(self.calendar.get_id(), 0)
-
-    def test_should_throw_runtime_error_when_try_to_set_invalid_type_of_place_for_color(self):
-        self.assertRaises(ValueError, self.calendar.set_color, 'Aloha!', 0, 0, 0)
-
-    #TODO create tests for get_color in future
-    '''
-    def test_return_zero_when_color_not_set_early(self):
-        self.assertEqual(self.calendar.get_color('text'), 0)
-    '''
-
-    '''
-    def test_should_get_valid_calendar_color(self):
-        self.calendar.set_color('text', 5, 5, 5)
-        self.assertEqual(self.calendar.get_color('text'), 328965)
-    '''
-
-    def test_return_error_about_color(self):
-        self.assertRaises(RuntimeError, self.calendar.set_color, 'background', -1, -1, -1)
-
-    def test_return_error_when_color_hire_then_255(self):
-        self.assertRaises(RuntimeError, self.calendar.set_color, 'background', 600, 600, 600)
-
-    def set_calendar_state_into_multiselect(self):
-        self.app['Common Controls Sample']['MCS_MULTISELECT'].WrapperObject().Click()
->>>>>>> 2a1cefb1
-
-    def test_can_get_today(self):
-        """Test getting the control's today field"""
-        date = self.calendar.get_today()
-        self.assert_system_time_is_equal_to_current_date_time(date, datetime.date.today())
-
-    def test_can_set_today(self):
-        """Test setting up the control's today field"""
-        self.calendar.set_today(2016, 5, 1)
-        self.assert_system_time_is_equal_to_current_date_time(self.calendar.get_today(),
-                                                              datetime.date(2016, 5, 1))
-
-    def test_can_set_and_get_first_day_of_week(self):
-        """Test can set and get first day of the week"""
-        self.calendar.set_first_weekday(4)
-        self.assertEqual((True,4), self.calendar.get_first_weekday())
 
 if __name__ == "__main__":
     unittest.main()