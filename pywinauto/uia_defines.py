# Copyright (C) 2016 Vasily Ryabov
# Copyright (C) 2016 airelil
# Copyright (C) 2010 Mark Mc Mahon
# All rights reserved.
#
# Redistribution and use in source and binary forms, with or without
# modification, are permitted provided that the following conditions are met:
#
# * Redistributions of source code must retain the above copyright notice, this
#   list of conditions and the following disclaimer.
#
# * Redistributions in binary form must reproduce the above copyright notice,
#   this list of conditions and the following disclaimer in the documentation
#   and/or other materials provided with the distribution.
#
# * Neither the name of pywinauto nor the names of its
#   contributors may be used to endorse or promote products derived from
#   this software without specific prior written permission.
#
# THIS SOFTWARE IS PROVIDED BY THE COPYRIGHT HOLDERS AND CONTRIBUTORS "AS IS"
# AND ANY EXPRESS OR IMPLIED WARRANTIES, INCLUDING, BUT NOT LIMITED TO, THE
# IMPLIED WARRANTIES OF MERCHANTABILITY AND FITNESS FOR A PARTICULAR PURPOSE ARE
# DISCLAIMED. IN NO EVENT SHALL THE COPYRIGHT HOLDER OR CONTRIBUTORS BE LIABLE
# FOR ANY DIRECT, INDIRECT, INCIDENTAL, SPECIAL, EXEMPLARY, OR CONSEQUENTIAL
# DAMAGES (INCLUDING, BUT NOT LIMITED TO, PROCUREMENT OF SUBSTITUTE GOODS OR
# SERVICES; LOSS OF USE, DATA, OR PROFITS; OR BUSINESS INTERRUPTION) HOWEVER
# CAUSED AND ON ANY THEORY OF LIABILITY, WHETHER IN CONTRACT, STRICT LIABILITY,
# OR TORT (INCLUDING NEGLIGENCE OR OTHERWISE) ARISING IN ANY WAY OUT OF THE USE
# OF THIS SOFTWARE, EVEN IF ADVISED OF THE POSSIBILITY OF SUCH DAMAGE.

"""Common UIA definitions and helper functions"""

import comtypes
import comtypes.client
from . import six

<<<<<<< HEAD
_UIA_dll = comtypes.client.GetModule('UIAutomationCore.dll')
_uia_clnt = comtypes.gen.UIAutomationClient
=======

class _Singleton(type):

    """
    Singleton metaclass implementation from StackOverflow
    
    http://stackoverflow.com/q/6760685/3648361
    """

    _instances = {}
    def __call__(cls, *args, **kwargs):
        if cls not in cls._instances:
            cls._instances[cls] = super(_Singleton, cls).__call__(*args, **kwargs)
        return cls._instances[cls]


@six.add_metaclass(_Singleton)
class IUIA(object):

    """Singleton class to store global COM objects from UIAutomationCore.dll"""

    def __init__(self):
        self.UIA_dll = comtypes.client.GetModule('UIAutomationCore.dll')
        self.ui_automation_client = comtypes.gen.UIAutomationClient
        self.iuia = comtypes.CoCreateInstance(
                self.ui_automation_client.CUIAutomation().IPersist_GetClassID(),
                interface=self.ui_automation_client.IUIAutomation,
                clsctx=comtypes.CLSCTX_INPROC_SERVER
                )
        self.true_condition = self.iuia.CreateTrueCondition()
        self.tree_scope = {
                'ancestors': self.UIA_dll.TreeScope_Ancestors,
                'children': self.UIA_dll.TreeScope_Children,
                'descendants': self.UIA_dll.TreeScope_Descendants,
                'element': self.UIA_dll.TreeScope_Element,
                'parent': self.UIA_dll.TreeScope_Parent,
                'subtree': self.UIA_dll.TreeScope_Subtree,
                }
        self.root = self.iuia.GetRootElement()
    
    def build_condition(self, process = None, class_name = None, title = None):
        """Build UIA filtering conditions"""
        conditions = []
        if process:
            conditions.append(self.iuia.CreatePropertyCondition(
                                    self.UIA_dll.UIA_ProcessIdPropertyId, process))
        
        if class_name:
            conditions.append(self.iuia.CreatePropertyCondition(
                                    self.UIA_dll.UIA_ClassNamePropertyId, class_name))
        
        if title:
            # TODO: CreatePropertyConditionEx with PropertyConditionFlags_IgnoreCase
            conditions.append(self.iuia.CreatePropertyCondition(
                                    self.UIA_dll.UIA_NamePropertyId, title))
        
        if len(conditions) > 1:
            return self.iuia.CreateAndConditionFromArray(conditions)
        
        if len(conditions) == 1:
            return conditions[0]
        
        return self.true_condition
>>>>>>> 9b313cd7

# Build a list of named constants that identify Microsoft UI Automation 
# control patterns and their appropriate comtypes classes
# We'll try to add all patterns available for the given version of Windows OS
# Reference:
# https://msdn.microsoft.com/en-us/library/windows/desktop/ee671195(v=vs.85).aspx
# header: UIAutomationClient.h

def _build_pattern_ids_dic():
    """
    A helper procedure to build a registry of control patterns 
    supported on the current system
    """
    base_names = [
        'Dock', 'ExpandCollapse', 'GridItem', 'Grid', 'Invoke', 'ItemContainer',
        'LegacyIAccessible', 'MulipleView', 'RangeValue', 'ScrollItem', 'Scroll',
        'SelectionItem', 'Selection', 'SynchronizedInput', 'TableItem', 'Table',
        'Text', 'Toggle', 'VirtualizedItem', 'Value', 'Window',
    
        # Windows 8 and later
        'Annotation', 'Drag', 'Drop', 'ObjectModel', 'Spreadsheet', 
        'SpreadsheetItem', 'Styles', 'TextChild', 'TextV2', 'TransformV2',
    
        # Windows 8.1 and later
        'TextEdit',
    
        # Windows 10 and later
        'CustomNavigation'
    ]
    
    ptrn_ids_dic = {}

    # Loop over the all base names and try to retrieve control patterns
    for ptrn_name in base_names:

        # Construct a class name and check if it is supported by comtypes
        cls_name = ''.join(['IUIAutomation', ptrn_name, 'Pattern'])
        if hasattr(IUIA().ui_automation_client, cls_name):
            klass = getattr(IUIA().ui_automation_client, cls_name)
            
            # Contruct a pattern ID name and get the ID value
            ptrn_id_name = 'UIA_' + ptrn_name + 'PatternId'
            ptrn_id = getattr(IUIA().UIA_dll, ptrn_id_name)
    
            # Update the registry of known patterns
            ptrn_ids_dic[ptrn_name] = (ptrn_id, klass)
    
    return ptrn_ids_dic

pattern_ids = _build_pattern_ids_dic()


# Return values for the toggle_state propery
#     enum ToggleState {  
#       ToggleState_Off, 
#       ToggleState_On, 
#       ToggleState_Indeterminate 
# };
# The definition can also be found in the comtypes package 
# In a file automatically generated according to UIAutomation GUID:
# comtypes\gen\_944DE083_8FB8_45CF_BCB7_C477ACB2F897_*.py
toggle_state_off = _uia_clnt.ToggleState_Off
toggle_state_on = _uia_clnt.ToggleState_On
toggle_state_inderteminate = _uia_clnt.ToggleState_Indeterminate

class NoPatternInterfaceError(Exception):

    """There is no such interface for the specified pattern"""
    pass

<<<<<<< HEAD
# values for enumeration 'ExpandCollapseState'
expand_state_collapsed = _uia_clnt.ExpandCollapseState_Collapsed
expand_state_expanded = _uia_clnt.ExpandCollapseState_Expanded
expand_state_partially = _uia_clnt.ExpandCollapseState_PartiallyExpanded
expand_state_leaf_node = _uia_clnt.ExpandCollapseState_LeafNode
=======
>>>>>>> 9b313cd7

def get_elem_interface(element_info, pattern_name):
    """A helper to retrieve an element interface by the specified pattern name

    TODO: handle a wrong pattern name
    """
    # Resolve the pattern id and the class to query
    ptrn_id, cls_name = pattern_ids[pattern_name]
    # Get the interface
    try:
        cur_ptrn = element_info.GetCurrentPattern(ptrn_id)
        iface = cur_ptrn.QueryInterface(cls_name)
    except(ValueError):
        raise NoPatternInterfaceError()
    return iface
    
    <|MERGE_RESOLUTION|>--- conflicted
+++ resolved
@@ -34,10 +34,8 @@
 import comtypes.client
 from . import six
 
-<<<<<<< HEAD
 _UIA_dll = comtypes.client.GetModule('UIAutomationCore.dll')
 _uia_clnt = comtypes.gen.UIAutomationClient
-=======
 
 class _Singleton(type):
 
@@ -101,7 +99,6 @@
             return conditions[0]
         
         return self.true_condition
->>>>>>> 9b313cd7
 
 # Build a list of named constants that identify Microsoft UI Automation 
 # control patterns and their appropriate comtypes classes
@@ -172,14 +169,11 @@
     """There is no such interface for the specified pattern"""
     pass
 
-<<<<<<< HEAD
 # values for enumeration 'ExpandCollapseState'
 expand_state_collapsed = _uia_clnt.ExpandCollapseState_Collapsed
 expand_state_expanded = _uia_clnt.ExpandCollapseState_Expanded
 expand_state_partially = _uia_clnt.ExpandCollapseState_PartiallyExpanded
 expand_state_leaf_node = _uia_clnt.ExpandCollapseState_LeafNode
-=======
->>>>>>> 9b313cd7
 
 def get_elem_interface(element_info, pattern_name):
     """A helper to retrieve an element interface by the specified pattern name
