--- conflicted
+++ resolved
@@ -1,292 +1,289 @@
-# GUI Application automation and testing library
-# Copyright (C) 2015 Intel Corporation
-# Copyright (C) 2010 Mark Mc Mahon
-#
-# This library is free software; you can redistribute it and/or
-# modify it under the terms of the GNU Lesser General Public License
-# as published by the Free Software Foundation; either version 2.1
-# of the License, or (at your option) any later version.
-#
-# This library is distributed in the hope that it will be useful,
-# but WITHOUT ANY WARRANTY; without even the implied warranty of
-# MERCHANTABILITY or FITNESS FOR A PARTICULAR PURPOSE.
-# See the GNU Lesser General Public License for more details.
-#
-# You should have received a copy of the GNU Lesser General Public
-# License along with this library; if not, write to the
-#    Free Software Foundation, Inc.,
-#    59 Temple Place,
-#    Suite 330,
-#    Boston, MA 02111-1307 USA
-
-"""Provides functions for iterating and finding windows/elements
-
-"""
-from __future__ import unicode_literals
-
-import ctypes
-import re
-
-from .base_wrapper import BaseWrapper
-from . import backend
-from . import controls
-from . import findbestmatch
-from . import six
-from . import sysinfo
-from . import win32functions
-from . import win32structures
-<<<<<<< HEAD
-=======
-from . import handleprops
-from . import findbestmatch
-from . import controls
-from .backend import registry
->>>>>>> e9947535
-
-if sysinfo.UIA_support:
-    pass
-
-# TODO: we should filter out invalid elements before returning
-
-#=========================================================================
-class WindowAmbiguousError(Exception):
-    "There was more then one window that matched"
-    pass
-
-#=========================================================================
-class ElementNotFoundError(Exception):
-    "No element could be found"
-    pass
-
-#=========================================================================
-class ElementAmbiguousError(Exception):
-    "There was more then one element that matched"
-    pass
-
-#=========================================================================
-def find_element(**kwargs):
-    """Call find_elements and ensure that only one element is returned
-
-    Calls find_elements with exactly the same arguments as it is called with
-    so please see find_elements for a description of them."""
-    elements = find_elements(**kwargs)
-
-    if not elements:
-        raise ElementNotFoundError(kwargs)
-
-    if len(elements) > 1:
-        exception =  WindowAmbiguousError(
-            "There are %d elements that match the criteria %s"% (
-            len(elements),
-            six.text_type(kwargs),
-            )
-        )
-
-        exception.elements = elements
-        raise exception
-
-    return elements[0]
-
-#=========================================================================
-def find_elements(class_name = None,
-                  class_name_re = None,
-                  parent = None,
-                  process = None,
-                  title = None,
-                  title_re = None,
-                  top_level_only = True,
-                  visible_only = True,
-                  enabled_only = False,
-                  best_match = None,
-                  handle = None,
-                  ctrl_index = None,
-                  found_index = None,
-                  predicate_func = None,
-                  active_only = False,
-                  control_id = None,
-                  auto_id = None,
-                  framework_id = None,
-    ):
-    """
-    Find elements based on criteria passed in
-
-    Possible values are:
-
-    * **class_name**     Elements with this window class
-    * **class_name_re**  Elements whose class match this regular expression
-    * **parent**         Elements that are children of this
-    * **process**        Elements running in this process
-    * **title**          Elements with this Text
-    * **title_re**       Elements whose Text match this regular expression
-    * **top_level_only** Top level elements only (default=True)
-    * **visible_only**   Visible elements only (default=True)
-    * **enabled_only**   Enabled elements only (default=False)
-    * **best_match**     Elements with a title similar to this
-    * **handle**         The handle of the element to return
-    * **ctrl_index**     The index of the child element to return
-    * **found_index**    The index of the filtered out child lement to return
-    * **active_only**    Active elements only (default=False)
-    * **control_id**     Elements with this control id
-    * **auto_id**        Elements with this automation id (for UIAutomation elements)
-    * **framework_id**   Elements with this frameword id (for UIAutomation elements)
-    """
-
-    # allow a handle to be passed in
-    # if it is present - just return it
-    if handle is not None:
-        return [registry.active_backend.element_info_class(handle), ]
-
-    # check if parent is a handle of element (in case of searching native controls)
-    if parent:
-        if isinstance(parent, six.integer_types):
-            parent = registry.active_backend.element_info_class(parent)
-
-    if top_level_only:
-        # find the top level elements
-        elements = registry.active_backend.element_info_class().children # root.children == enum_windows()
-
-        # if we have been given a parent
-        if parent:
-            elements = [elem for elem in elements if elem.parent == parent]
-
-    # looking for child elements
-    else:
-        # if not given a parent look for all children of the desktop
-        if not parent:
-            parent = registry.active_backend.element_info_class()
-
-        # look for ALL children of that parent
-        elements = parent.descendants
-
-        # if the ctrl_index has been specified then just return
-        # that control
-        if ctrl_index is not None:
-            return [elements[ctrl_index], ]
-
-    if framework_id is not None and elements:
-        elements = [elem for elem in elements if elem.frameworkId == framework_id]
-
-    if control_id is not None and elements:
-        elements = [elem for elem in elements if elem.controlId == control_id]
-
-    if auto_id is not None and elements:
-        elements = [elem for elem in elements if elem.automationId == auto_id]
-
-    if active_only:
-        # TODO: re-write to use ElementInfo interface
-        gui_info = win32structures.GUITHREADINFO()
-        gui_info.cbSize = ctypes.sizeof(gui_info)
-
-        # get all the active elements (not just the specified process)
-        ret = win32functions.GetGUIThreadInfo(0, ctypes.byref(gui_info))
-
-        if not ret:
-            raise ctypes.WinError()
-
-        found_active = False
-        for elem in elements:
-            if elem.handle == gui_info.hwndActive:
-                found_active = True
-                elements = [elem, ]
-                break
-        if not found_active:
-            elements = []
-
-    # early stop
-    if not elements:
-        return elements
-
-    if class_name is not None:
-        elements = [elem for elem in elements if elem.className == class_name]
-
-    if class_name_re is not None:
-        class_name_regex = re.compile(class_name_re)
-        elements = [elem for elem in elements if class_name_regex.match(elem.className)]
-
-    if process is not None:
-        elements = [elem for elem in elements if elem.processId == process]
-
-    if title is not None:
-        # TODO: some magic is happenning here
-        if elements:
-            elements[0].richText
-        elements = [elem for elem in elements if elem.richText == title]
-    elif title_re is not None:
-        title_regex = re.compile(title_re)
-        def _title_match(w):
-            t = w.richText
-            if t is not None:
-                return title_regex.match(t)
-            return False
-        elements = [elem for elem in elements if _title_match(elem)]
-
-    if visible_only:
-        elements = [elem for elem in elements if elem.visible]
-
-    if enabled_only:
-        elements = [elem for elem in elements if elem.enabled]
-
-    if best_match is not None:
-        wrapped_elems = []
-        for elem in elements:
-            try:
-                # TODO: can't skip invalid handles because UIA element can have no handle
-                # TODO: use className check for this ?
-                if elem.className:
-                    wrapped_elems.append(registry.wrapper_class(elem))
-                    #wrapped_elems.append(BaseWrapper(elem))
-            except (controls.InvalidWindowHandle,
-                    controls.InvalidElement):
-                # skip invalid handles - they have dissapeared
-                # since the list of elements was retrieved
-                pass
-        elements = findbestmatch.find_best_control_matches(best_match, wrapped_elems)
-
-        # convert found elements back to ElementInfo
-        backup_elements = elements[:]
-        elements = []
-        for elem in backup_elements:
-            if hasattr(elem, "_elementInfo"):
-                elements.append(elem.element_info)
-            else:
-                elements.append(registry.active_backend.element_info_class(elem.handle))
-
-    if predicate_func is not None:
-        elements = [elem for elem in elements if predicate_func(elem)]
-
-    # found_index is the last criterion to filter results
-    if found_index is not None:
-        if found_index < len(elements):
-            elements = elements[found_index:found_index + 1]
-        else:
-            raise ElementNotFoundError(
-                "found_index is specified as %d, but %d window/s found" %
-                (found_index, len(elements))
-            )
-
-    return elements
-
-#=========================================================================
-def enum_windows():
-    "Return a list of handles of all the top level windows"
-    windows = []
-
-    # The callback function that will be called for each HWND
-    # all we do is append the wrapped handle
-    def enum_window_proc(hwnd, lparam):
-        "Called for each window - adds handles to a list"
-        windows.append(hwnd)
-        return True
-
-    # define the type of the child procedure
-    enum_win_proc_t = ctypes.WINFUNCTYPE(
-        ctypes.c_int, ctypes.c_long, ctypes.c_long)
-
-    # 'construct' the callback with our function
-    proc = enum_win_proc_t(enum_window_proc)
-
-    # loop over all the children (callback called for each)
-    win32functions.EnumWindows(proc, 0)
-
-    # return the collected wrapped windows
-    return windows
+# GUI Application automation and testing library
+# Copyright (C) 2015 Intel Corporation
+# Copyright (C) 2010 Mark Mc Mahon
+#
+# This library is free software; you can redistribute it and/or
+# modify it under the terms of the GNU Lesser General Public License
+# as published by the Free Software Foundation; either version 2.1
+# of the License, or (at your option) any later version.
+#
+# This library is distributed in the hope that it will be useful,
+# but WITHOUT ANY WARRANTY; without even the implied warranty of
+# MERCHANTABILITY or FITNESS FOR A PARTICULAR PURPOSE.
+# See the GNU Lesser General Public License for more details.
+#
+# You should have received a copy of the GNU Lesser General Public
+# License along with this library; if not, write to the
+#    Free Software Foundation, Inc.,
+#    59 Temple Place,
+#    Suite 330,
+#    Boston, MA 02111-1307 USA
+
+"""Provides functions for iterating and finding windows/elements
+
+"""
+from __future__ import unicode_literals
+
+import ctypes
+import re
+
+from .base_wrapper import BaseWrapper
+from . import backend
+from . import controls
+from . import findbestmatch
+from . import six
+from . import sysinfo
+from . import win32functions
+from . import win32structures
+from . import handleprops
+from . import findbestmatch
+from . import controls
+from .backend import registry
+
+if sysinfo.UIA_support:
+    pass
+
+# TODO: we should filter out invalid elements before returning
+
+#=========================================================================
+class WindowAmbiguousError(Exception):
+    "There was more then one window that matched"
+    pass
+
+#=========================================================================
+class ElementNotFoundError(Exception):
+    "No element could be found"
+    pass
+
+#=========================================================================
+class ElementAmbiguousError(Exception):
+    "There was more then one element that matched"
+    pass
+
+#=========================================================================
+def find_element(**kwargs):
+    """Call find_elements and ensure that only one element is returned
+
+    Calls find_elements with exactly the same arguments as it is called with
+    so please see find_elements for a description of them."""
+    elements = find_elements(**kwargs)
+
+    if not elements:
+        raise ElementNotFoundError(kwargs)
+
+    if len(elements) > 1:
+        exception =  WindowAmbiguousError(
+            "There are %d elements that match the criteria %s"% (
+            len(elements),
+            six.text_type(kwargs),
+            )
+        )
+
+        exception.elements = elements
+        raise exception
+
+    return elements[0]
+
+#=========================================================================
+def find_elements(class_name = None,
+                  class_name_re = None,
+                  parent = None,
+                  process = None,
+                  title = None,
+                  title_re = None,
+                  top_level_only = True,
+                  visible_only = True,
+                  enabled_only = False,
+                  best_match = None,
+                  handle = None,
+                  ctrl_index = None,
+                  found_index = None,
+                  predicate_func = None,
+                  active_only = False,
+                  control_id = None,
+                  auto_id = None,
+                  framework_id = None,
+    ):
+    """
+    Find elements based on criteria passed in
+
+    Possible values are:
+
+    * **class_name**     Elements with this window class
+    * **class_name_re**  Elements whose class match this regular expression
+    * **parent**         Elements that are children of this
+    * **process**        Elements running in this process
+    * **title**          Elements with this Text
+    * **title_re**       Elements whose Text match this regular expression
+    * **top_level_only** Top level elements only (default=True)
+    * **visible_only**   Visible elements only (default=True)
+    * **enabled_only**   Enabled elements only (default=False)
+    * **best_match**     Elements with a title similar to this
+    * **handle**         The handle of the element to return
+    * **ctrl_index**     The index of the child element to return
+    * **found_index**    The index of the filtered out child lement to return
+    * **active_only**    Active elements only (default=False)
+    * **control_id**     Elements with this control id
+    * **auto_id**        Elements with this automation id (for UIAutomation elements)
+    * **framework_id**   Elements with this frameword id (for UIAutomation elements)
+    """
+
+    # allow a handle to be passed in
+    # if it is present - just return it
+    if handle is not None:
+        return [registry.active_backend.element_info_class(handle), ]
+
+    # check if parent is a handle of element (in case of searching native controls)
+    if parent:
+        if isinstance(parent, six.integer_types):
+            parent = registry.active_backend.element_info_class(parent)
+
+    if top_level_only:
+        # find the top level elements
+        elements = registry.active_backend.element_info_class().children # root.children == enum_windows()
+
+        # if we have been given a parent
+        if parent:
+            elements = [elem for elem in elements if elem.parent == parent]
+
+    # looking for child elements
+    else:
+        # if not given a parent look for all children of the desktop
+        if not parent:
+            parent = registry.active_backend.element_info_class()
+
+        # look for ALL children of that parent
+        elements = parent.descendants
+
+        # if the ctrl_index has been specified then just return
+        # that control
+        if ctrl_index is not None:
+            return [elements[ctrl_index], ]
+
+    if framework_id is not None and elements:
+        elements = [elem for elem in elements if elem.frameworkId == framework_id]
+
+    if control_id is not None and elements:
+        elements = [elem for elem in elements if elem.controlId == control_id]
+
+    if auto_id is not None and elements:
+        elements = [elem for elem in elements if elem.automationId == auto_id]
+
+    if active_only:
+        # TODO: re-write to use ElementInfo interface
+        gui_info = win32structures.GUITHREADINFO()
+        gui_info.cbSize = ctypes.sizeof(gui_info)
+
+        # get all the active elements (not just the specified process)
+        ret = win32functions.GetGUIThreadInfo(0, ctypes.byref(gui_info))
+
+        if not ret:
+            raise ctypes.WinError()
+
+        found_active = False
+        for elem in elements:
+            if elem.handle == gui_info.hwndActive:
+                found_active = True
+                elements = [elem, ]
+                break
+        if not found_active:
+            elements = []
+
+    # early stop
+    if not elements:
+        return elements
+
+    if class_name is not None:
+        elements = [elem for elem in elements if elem.className == class_name]
+
+    if class_name_re is not None:
+        class_name_regex = re.compile(class_name_re)
+        elements = [elem for elem in elements if class_name_regex.match(elem.className)]
+
+    if process is not None:
+        elements = [elem for elem in elements if elem.processId == process]
+
+    if title is not None:
+        # TODO: some magic is happenning here
+        if elements:
+            elements[0].richText
+        elements = [elem for elem in elements if elem.richText == title]
+    elif title_re is not None:
+        title_regex = re.compile(title_re)
+        def _title_match(w):
+            t = w.richText
+            if t is not None:
+                return title_regex.match(t)
+            return False
+        elements = [elem for elem in elements if _title_match(elem)]
+
+    if visible_only:
+        elements = [elem for elem in elements if elem.visible]
+
+    if enabled_only:
+        elements = [elem for elem in elements if elem.enabled]
+
+    if best_match is not None:
+        wrapped_elems = []
+        for elem in elements:
+            try:
+                # TODO: can't skip invalid handles because UIA element can have no handle
+                # TODO: use className check for this ?
+                if elem.className:
+                    wrapped_elems.append(registry.wrapper_class(elem))
+                    #wrapped_elems.append(BaseWrapper(elem))
+            except (controls.InvalidWindowHandle,
+                    controls.InvalidElement):
+                # skip invalid handles - they have dissapeared
+                # since the list of elements was retrieved
+                pass
+        elements = findbestmatch.find_best_control_matches(best_match, wrapped_elems)
+
+        # convert found elements back to ElementInfo
+        backup_elements = elements[:]
+        elements = []
+        for elem in backup_elements:
+            if hasattr(elem, "_elementInfo"):
+                elements.append(elem.element_info)
+            else:
+                elements.append(registry.active_backend.element_info_class(elem.handle))
+
+    if predicate_func is not None:
+        elements = [elem for elem in elements if predicate_func(elem)]
+
+    # found_index is the last criterion to filter results
+    if found_index is not None:
+        if found_index < len(elements):
+            elements = elements[found_index:found_index + 1]
+        else:
+            raise ElementNotFoundError(
+                "found_index is specified as %d, but %d window/s found" %
+                (found_index, len(elements))
+            )
+
+    return elements
+
+#=========================================================================
+def enum_windows():
+    "Return a list of handles of all the top level windows"
+    windows = []
+
+    # The callback function that will be called for each HWND
+    # all we do is append the wrapped handle
+    def enum_window_proc(hwnd, lparam):
+        "Called for each window - adds handles to a list"
+        windows.append(hwnd)
+        return True
+
+    # define the type of the child procedure
+    enum_win_proc_t = ctypes.WINFUNCTYPE(
+        ctypes.c_int, ctypes.c_long, ctypes.c_long)
+
+    # 'construct' the callback with our function
+    proc = enum_win_proc_t(enum_window_proc)
+
+    # loop over all the children (callback called for each)
+    win32functions.EnumWindows(proc, 0)
+
+    # return the collected wrapped windows
+    return windows